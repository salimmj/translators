--- conflicted
+++ resolved
@@ -9,11 +9,7 @@
 	"inRepository": true,
 	"translatorType": 4,
 	"browserSupport": "g",
-<<<<<<< HEAD
-	"lastUpdated": "2011-12-28 17:10:21"
-=======
 	"lastUpdated": "2011-12-29 21:38:10"
->>>>>>> 425b3248
 }
 
 /*
@@ -96,20 +92,12 @@
 	}
 	
 	Zotero.Utilities.HTTP.doGet(links, function(text) {
-<<<<<<< HEAD
-	
-		text = text.replace(/^<\?xml\s+version\s*=\s*(["'])[^\1]+\1[^?]*\?>/, ""); //because E4X is full of FAIL
-		var xmldoc = new XML(text);
-		Z.debug(text);
-		if (xmldoc.display.type.toString() == 'book') {
-=======
 		
 		var parser = new DOMParser();
 		var doc = parser.parseFromString(text, "text/xml");
 		
 		itemType = ZU.xpathText(doc, '//display/type');
 		if ((itemType == 'book')) {
->>>>>>> 425b3248
 			var item = new Zotero.Item("book");
 		} else if (itemType == 'audio') {
 			var item = new Zotero.Item("audioRecording");
@@ -120,13 +108,6 @@
 		}
 		item.title = ZU.xpathText(doc, '//display/title');
 		
-<<<<<<< HEAD
-		var creators = xmldoc.display.creator.toString().replace(/\d{4}-(\d{4})?/, '').split("; ");
-		var contributors = xmldoc.display.contributor.toString().replace(/\d{4}-(\d{4})?/, '').split("; ");
-		//Z.debug(contributors[0])
-		if (!creators[0]) { // <contributor> not available using <contributor> as author instead
-=======
-		
 		var creators;
 		var contributors;
 		if (ZU.xpathText(doc, '//display/creator')) {
@@ -136,7 +117,6 @@
 		}
 		
 		if (!creators[0]) { // <creator> not available using <contributor> as author instead
->>>>>>> 425b3248
 			creators = contributors;
 			contributors = null;
 		}
@@ -172,16 +152,9 @@
 				item.language = language;
 		}
 		
-<<<<<<< HEAD
-		var pages = xmldoc.display.format.toString().match(/(\d+)/)[0];
-		if (pages) {
-			item.pages = pages;
-			item.numPages = pages;
-=======
 		var pages;
-		if (pages = ZU.xpathText(doc, '//display/format').match(/(\d+)\sp\./)) {
-			item.pages = pages[1];
->>>>>>> 425b3248
+		if (pages = ZU.xpathText(doc, '//display/format').match(/(\d+)/)) {
+			item.pages = item.numPages = pages[0];
 		}
 	
 		// The identifier field is supposed to have standardized format, but
