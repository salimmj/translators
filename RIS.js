--- conflicted
+++ resolved
@@ -12,13 +12,8 @@
 	},
 	"inRepository": true,
 	"translatorType": 3,
-<<<<<<< HEAD
 	"browserSupport": "gcsv",
-	"lastUpdated": "2012-01-07 20:43:17"
-=======
-	"browserSupport": "gcs",
 	"lastUpdated": "2012-04-15 19:57:37"
->>>>>>> 659d3773
 }
 
 function detectImport() {
