--- conflicted
+++ resolved
@@ -9,11 +9,7 @@
 	"inRepository": true,
 	"translatorType": 4,
 	"browserSupport": "gcsv",
-<<<<<<< HEAD
-	"lastUpdated": "2016-09-02 21:12:51"
-=======
 	"lastUpdated": "2016-11-05 10:57:01"
->>>>>>> 1400b213
 }
 
 // The variables items and selectArray will be filled during the first
