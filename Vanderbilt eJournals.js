{
	"translatorID": "882f70a8-b8ad-403e-bd76-cb160224999d",
	"label": "Vanderbilt eJournals",
<<<<<<< HEAD
	"creator": "Michael Berkowitz",
	"target": "http://ejournals.library.vanderbilt.edu/",
	"minVersion": "1.0.0b4.r5",
=======
	"creator": "Michael Berkowitz and Aurimas Vinckevicius",
	"target": "http://ejournals.library.vanderbilt.edu/",
	"minVersion": "2.1.9",
>>>>>>> faa9b4d8
	"maxVersion": "",
	"priority": 100,
	"inRepository": true,
	"translatorType": 4,
<<<<<<< HEAD
	"browserSupport": "g",
=======
	"browserSupport": "gcs",
>>>>>>> faa9b4d8
	"lastUpdated": "2012-03-03 20:38:58"
}

function scrape(doc) {
	var translator = Zotero.loadTranslator("web");
	//use embedded metadata
	translator.setTranslator("951c027d-74ac-47d4-a107-9c3069ab7b48");
	translator.setDocument(doc);
	translator.setHandler("itemDone", function(obj, item) {
		//extra contains the abstract
		if(!item.abstractNote) {
			item.abstractNote = item.extra;
			delete item.extra;
		}

		//pdf link points to embedded pdf
		for(var i=0, n=item.attachments.length; i<n; i++) {
			var attachment = item.attachments[i]
			if(attachment.mimeType == 'application/pdf') {
				attachment.url = attachment.url.replace(/\/view\//,'/download/');
			}
		}

		item.complete();
	});
	translator.translate();
}

function detectWeb(doc, url) {
	if (url.indexOf('/article/view/') != -1) {
		return "journalArticle";
	} else if ( url.indexOf('/issue/view') != -1 ||
				( ( url.indexOf('/search/advancedResults') != -1 ||
					url.indexOf('/search/results') != -1 ) &&
					!ZU.xpath(doc, '//td[text()="No Results"]').length ) ) {
		return "multiple";
	}
}

function doWeb(doc, url) {
	if (detectWeb(doc, url) == "multiple") {
		var items = new Object();
		var results = ZU.xpath(doc, '//div[@id="results"]//tr[@valign="top"]');
		var titlex = './td[2]';
		var linkx = './td[3]/a[contains(text(), "Abstract") or contains(text(), "HTML")]';
		for (var i=0, n=results.length; i<n; i++) {
			var title = ZU.xpathText(results[i], titlex);
			var link = ZU.xpath(results[i], linkx)[0].href;
			items[link] = Zotero.Utilities.trimInternal(title);
		}
		Zotero.selectItems(items, function(selectedItems) {
			if(!selectedItems) return true;

			var arts = new Array();
			for (var i in selectedItems) {
				arts.push(i);
			}
			ZU.processDocuments(arts, scrape);
		});
	} else {
		scrape(doc);
	}
}/** BEGIN TEST CASES **/
var testCases = [
	{
		"type": "web",
		"url": "http://ejournals.library.vanderbilt.edu/ojs/index.php/vurj/article/view/2931",
		"items": [
			{
				"itemType": "journalArticle",
				"creators": [
					{
						"firstName": "Emily Cannon",
						"lastName": "Green",
						"creatorType": "author"
					}
				],
				"notes": [],
				"tags": [],
				"seeAlso": [],
				"attachments": [
					{
						"title": "Full Text PDF",
						"mimeType": "application/pdf"
					},
					{
						"title": "Snapshot"
					}
				],
				"itemID": "http://ejournals.library.vanderbilt.edu/ojs/index.php/vurj/article/view/2931",
				"title": "Authenticating Identity: The Quest for Personal Validation through Authenticity in Music",
				"source": "Vanderbilt Undergraduate Research Journal",
				"publicationTitle": "Vanderbilt Undergraduate Research Journal",
				"rights": "Copyright for articles published in this journal is retained by the authors, with first publication rights granted to Vanderbilt Undergraduate Research Journal. By virtue of their appearance in this open access journal, articles are available for wide dissemination at no cost to readers, with proper attribution, in educational and other non-commercial settings. For undergraduates jointly authoring a manuscript with a faculty member, we strongly encourage the student to discuss with the faculty mentor and the Editor if the copyright policy will constrain future publication efforts in professional journals.",
				"date": "2011-08-05",
				"accessionNumber": "2931",
				"reportType": "Text.Serial.Journal",
				"videoRecordingType": "Text.Serial.Journal",
				"letterType": "Text.Serial.Journal",
				"manuscriptType": "Text.Serial.Journal",
				"mapType": "Text.Serial.Journal",
				"thesisType": "Text.Serial.Journal",
				"websiteType": "Text.Serial.Journal",
				"audioRecordingType": "Text.Serial.Journal",
				"presentationType": "Text.Serial.Journal",
				"postType": "Text.Serial.Journal",
				"audioFileType": "Text.Serial.Journal",
				"language": "en",
				"volume": "7",
				"issue": "0",
				"url": "http://ejournals.library.vanderbilt.edu/ojs/index.php/vurj/article/view/2931",
				"accessDate": "CURRENT_TIMESTAMP",
				"libraryCatalog": "ejournals.library.vanderbilt.edu",
				"shortTitle": "Authenticating Identity",
				"abstractNote": "“Music City, U.S.A.” celebrates many cultures and music, but often Nashville is identified with singing cowboys with southern drawls. Some are quick to call this country-western image “inauthentic,” pointing out that middle Tennessee’s forested hills were never home to cattle ranches or Gene Autry. Indeed, the labels of “authentic” or “inauthentic” have become widely used in contemporary society to denote whether a thing is essentially true or untrue. In his evaluation of the 1960s music “myth” in which folk music was deemed authentic and pop music inauthentic, sociologist Simon Frith argues that the central issue was less about the music itself and more about the communication of a person’s identity through that music. An examination of the concept of authenticity as it has evolved through history and presented itself in recent scholarship and a survey of Nashville residents and college students reveal that the quest for authenticity in tourism and consumerism is closely linked to the construction of identity. While the concept of authenticity is demonstrably problematic, it retains its power because it provides a framework against which individuals can define themselves in an increasingly global world. The quest for authenticity in music, then, becomes a quest for truth about oneself for which there is no objective answer. Authenticity is fundamentally a question of perspective. Who can say whether Nashville is authentic or not? All that can be said is simply that Nashville is."
			}
		]
	},
	{
		"type": "web",
		"url": "http://ejournals.library.vanderbilt.edu/ojs/index.php/lusohispanic/article/view/3283/1518",
		"items": [
			{
				"itemType": "journalArticle",
				"creators": [
					{
						"firstName": "Raúl",
						"lastName": "Dorra",
						"creatorType": "author"
					}
				],
				"notes": [],
				"tags": [],
				"seeAlso": [],
				"attachments": [
					{
						"title": "Full Text PDF",
						"mimeType": "application/pdf"
					},
					{
						"title": "Snapshot"
					}
				],
				"itemID": "http://ejournals.library.vanderbilt.edu/ojs/index.php/lusohispanic/article/view/3283/1518",
				"title": "¿Qué hay antes y después de la escritura?",
				"source": "Vanderbilt e-Journal of Luso-Hispanic Studies",
				"publicationTitle": "Vanderbilt e-Journal of Luso-Hispanic Studies",
				"date": "2011-10-20",
				"accessionNumber": "3283",
				"reportType": "Text.Serial.Journal",
				"videoRecordingType": "Text.Serial.Journal",
				"letterType": "Text.Serial.Journal",
				"manuscriptType": "Text.Serial.Journal",
				"mapType": "Text.Serial.Journal",
				"thesisType": "Text.Serial.Journal",
				"websiteType": "Text.Serial.Journal",
				"audioRecordingType": "Text.Serial.Journal",
				"presentationType": "Text.Serial.Journal",
				"postType": "Text.Serial.Journal",
				"audioFileType": "Text.Serial.Journal",
				"language": "en",
				"volume": "7",
				"issue": "0",
				"url": "http://ejournals.library.vanderbilt.edu/ojs/index.php/lusohispanic/article/view/3283/1518",
				"ISSN": "1547-5743",
				"accessDate": "CURRENT_TIMESTAMP",
				"libraryCatalog": "ejournals.library.vanderbilt.edu"
			}
		]
	},
	{
		"type": "web",
		"url": "http://ejournals.library.vanderbilt.edu/ojs/index.php/homiletic/article/view/3460",
		"items": [
			{
				"itemType": "journalArticle",
				"creators": [
					{
						"firstName": "Clint",
						"lastName": "Heacock",
						"creatorType": "author"
					}
				],
				"notes": [],
				"tags": [],
				"seeAlso": [],
				"attachments": [
					{
						"title": "Full Text PDF",
						"mimeType": "application/pdf"
					},
					{
						"title": "Snapshot"
					}
				],
				"itemID": "http://ejournals.library.vanderbilt.edu/ojs/index.php/homiletic/article/view/3460",
				"title": "Rhetorical Influences upon the Preaching of Jonathan Edwards",
				"source": "Homiletic",
				"publicationTitle": "Homiletic",
				"date": "2011-12-01",
				"accessionNumber": "3460",
				"reportType": "Text.Serial.Journal",
				"videoRecordingType": "Text.Serial.Journal",
				"letterType": "Text.Serial.Journal",
				"manuscriptType": "Text.Serial.Journal",
				"mapType": "Text.Serial.Journal",
				"thesisType": "Text.Serial.Journal",
				"websiteType": "Text.Serial.Journal",
				"audioRecordingType": "Text.Serial.Journal",
				"presentationType": "Text.Serial.Journal",
				"postType": "Text.Serial.Journal",
				"audioFileType": "Text.Serial.Journal",
				"language": "en",
				"volume": "36",
				"issue": "2",
				"url": "http://ejournals.library.vanderbilt.edu/ojs/index.php/homiletic/article/view/3460",
				"ISSN": "2152-6923",
				"accessDate": "CURRENT_TIMESTAMP",
				"libraryCatalog": "ejournals.library.vanderbilt.edu",
				"abstractNote": "Much has been written concerning the New England Puritan Jonathan Edwards, addressing his multifaceted activities as a theologian, preacher, revivalist, pastor, polemicist and missionary. In particular this study focuses upon the rhetorical influences that shaped his preaching ministry: his personal faith experiences, the preaching of his father and grandfather, the Puritan preaching tradition, and the rhetoric of Peter Ramus. While he preached within the sometimes narrow constraints of his New England Puritan tradition, Edwards nonetheless found some freedom to experiment with the classic inherited Puritan tripartite sermon form. Although he never truly departed from this sermon format, his attempts at innovation within his tradition serves as a model for preachers today. Such a legacy may well inspire preachers operating within the confines of hermeneutical or denominational tradition, but who seek to reconfigure elements of their inherited preaching influences."
			}
		]
	},
	{
		"type": "web",
		"url": "http://ejournals.library.vanderbilt.edu/ojs/index.php/ameriquests/article/view/220",
		"items": [
			{
				"itemType": "journalArticle",
				"creators": [
					{
						"firstName": "Earl E",
						"lastName": "Fitz",
						"creatorType": "author"
					}
				],
				"notes": [],
				"tags": [],
				"seeAlso": [],
				"attachments": [
					{
						"title": "Full Text PDF",
						"mimeType": "application/pdf"
					},
					{
						"title": "Snapshot"
					}
				],
				"itemID": "http://ejournals.library.vanderbilt.edu/ojs/index.php/ameriquests/article/view/220",
				"title": "Canadian Literature in the Early Twenty-First Century:  The Emergence of an Inter-American Perspective",
				"source": "AmeriQuests",
				"publicationTitle": "AmeriQuests",
				"rights": "We ask that all submissions be original to AmeriQuests, although exceptions can be made by the editor. All authors retain copyright, and are permitted to publish their work after it appears in AmeriQuests, although we ask that AmeriQuests be referenced in subsequent editions.",
				"date": "2011-08-29",
				"accessionNumber": "220",
				"reportType": "Text.Serial.Journal",
				"videoRecordingType": "Text.Serial.Journal",
				"letterType": "Text.Serial.Journal",
				"manuscriptType": "Text.Serial.Journal",
				"mapType": "Text.Serial.Journal",
				"thesisType": "Text.Serial.Journal",
				"websiteType": "Text.Serial.Journal",
				"audioRecordingType": "Text.Serial.Journal",
				"presentationType": "Text.Serial.Journal",
				"postType": "Text.Serial.Journal",
				"audioFileType": "Text.Serial.Journal",
				"language": "en",
				"volume": "8",
				"issue": "1",
				"url": "http://ejournals.library.vanderbilt.edu/ojs/index.php/ameriquests/article/view/220",
				"ISSN": "1553-4316",
				"accessDate": "CURRENT_TIMESTAMP",
				"libraryCatalog": "ejournals.library.vanderbilt.edu",
				"shortTitle": "Canadian Literature in the Early Twenty-First Century",
				"abstractNote": "Historically, Canadian literature has been chary of entering too far into the new discipline of inter-American literary study.  Rightly concerned about the danger of blurring its identity as a distinctive national literature (one made up, as is well known, of two great strands, the French and the English), Canadian writing has, however, come of age, both nationally and internationally.  One dramatic aspect of this transformation is that we now have mounting evidence that both English and French Canadian writers are actively engaging with the literatures and cultures of their hemispheric neighbors.  By extending the methodologies of Comparative Literature to the inter-American paradigm, Canadian writers, critics, and literary historians are finding ways to maintain their status as members of a unique and under-appreciated national literature while also entering into the kinds of comparative studies that demonstrate their New World ties as well."
			}
		]
	},
	{
		"type": "web",
		"url": "http://ejournals.library.vanderbilt.edu/ojs/index.php/vurj/search/results?query=house",
		"items": "multiple"
	},
	{
		"type": "web",
		"url": "http://ejournals.library.vanderbilt.edu/ojs/index.php/lusohispanic/search/results?query=hay",
		"items": "multiple"
	},
	{
		"type": "web",
		"url": "http://ejournals.library.vanderbilt.edu/ojs/index.php/homiletic/search/results?query=dialogue",
		"items": "multiple"
	},
	{
		"type": "web",
		"url": "http://ejournals.library.vanderbilt.edu/ojs/index.php/ameriquests/search/advancedResults?query=americas",
		"items": "multiple"
	}
]
/** END TEST CASES **/<|MERGE_RESOLUTION|>--- conflicted
+++ resolved
@@ -1,24 +1,14 @@
 {
 	"translatorID": "882f70a8-b8ad-403e-bd76-cb160224999d",
 	"label": "Vanderbilt eJournals",
-<<<<<<< HEAD
-	"creator": "Michael Berkowitz",
-	"target": "http://ejournals.library.vanderbilt.edu/",
-	"minVersion": "1.0.0b4.r5",
-=======
 	"creator": "Michael Berkowitz and Aurimas Vinckevicius",
 	"target": "http://ejournals.library.vanderbilt.edu/",
 	"minVersion": "2.1.9",
->>>>>>> faa9b4d8
 	"maxVersion": "",
 	"priority": 100,
 	"inRepository": true,
 	"translatorType": 4,
-<<<<<<< HEAD
-	"browserSupport": "g",
-=======
 	"browserSupport": "gcs",
->>>>>>> faa9b4d8
 	"lastUpdated": "2012-03-03 20:38:58"
 }
 
