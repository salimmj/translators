--- conflicted
+++ resolved
@@ -286,15 +286,11 @@
 						"mimeType": "application/pdf"
 					}
 				],
-<<<<<<< HEAD
-				"bookTitle": "The World is Open: How Web Technology is Revolutionizing Education",
-=======
 				"itemID": "http://onlinelibrary.wiley.com/doi/10.1002/9781118269381.notes/summary",
 				"title": "Endnotes",
 				"date": "2012/01/11",
 				"bookTitle": "The World is Open: How Web Technology is Revolutionizing Education",
 				"publisher": "Jossey‐Bass",
->>>>>>> 872f6fa7
 				"ISBN": "9781118269381",
 				"DOI": "10.1002/9781118269381.notes",
 				"language": "en",
@@ -302,15 +298,7 @@
 				"url": "http://onlinelibrary.wiley.com/doi/10.1002/9781118269381.notes/summary",
 				"accessDate": "CURRENT_TIMESTAMP",
 				"libraryCatalog": "onlinelibrary.wiley.com",
-<<<<<<< HEAD
-				"rights": "Copyright © 2009 Curtis J. Bonk. All rights reserved.",
-				"title": "Endnotes",
-				"date": "2012/01/11",
-				"publisher": "Jossey‐Bass",
-				"pages": "427-467"
-=======
 				"rights": "Copyright © 2009 Curtis J. Bonk. All rights reserved."
->>>>>>> 872f6fa7
 			}
 		]
 	},
@@ -432,15 +420,7 @@
 				"accessDate": "CURRENT_TIMESTAMP",
 				"libraryCatalog": "onlinelibrary.wiley.com",
 				"rights": "Copyright © 2009 Tatjana Pavlović, Inmaculada Alvarez, Rosana Blanco-Cano, Anitra Grisales, Alejandra Osorio, and Alejandra Sánchez",
-<<<<<<< HEAD
-				"abstractNote": "This chapter contains sections titled: \nHistorical and Political Overview of the Period\nContext11\nFilm Scenes: Close Readings\nDirectors (Life and Works)\nCritical Commentary",
-				"title": "Silent Cinema and its Pioneers (1906–1930)",
-				"date": "2009/03/09",
-				"publisher": "Wiley‐Blackwell",
-				"pages": "1-20"
-=======
 				"abstractNote": "This chapter contains sections titled: \nHistorical and Political Overview of the Period\nContext11\nFilm Scenes: Close Readings\nDirectors (Life and Works)\nCritical Commentary"
->>>>>>> 872f6fa7
 			}
 		]
 	},
@@ -580,16 +560,7 @@
 				"accessDate": "CURRENT_TIMESTAMP",
 				"libraryCatalog": "onlinelibrary.wiley.com",
 				"rights": "Copyright © 2012 WILEY-VCH Verlag GmbH & Co. KGaA, Weinheim",
-<<<<<<< HEAD
-				"abstractNote": "Amidation is a post-translational modification found at the C-terminus of ∼50% of all neuropeptide hormones. Cleavage of the Cα–N bond of a C-terminal glycine yields the α-amidated peptide in a reaction catalyzed by peptidylglycine α-amidating monooxygenase (PAM). The mass of an α-amidated peptide decreases by 58 Da relative to its precursor. The amino acid sequences of an α-amidated peptide and its precursor differ only by the C-terminal glycine meaning that the peptides exhibit similar RP-HPLC properties and tandem mass spectral (MS/MS) fragmentation patterns. Growth of cultured cells in the presence of a PAM inhibitor ensured the coexistence of α-amidated peptides and their precursors. A strategy was developed for precursor and α-amidated peptide pairing (PAPP): LC-MS/MS data of peptide extracts were scanned for peptide pairs that differed by 58 Da in mass, but had similar RP-HPLC retention times. The resulting peptide pairs were validated by checking for similar fragmentation patterns in their MS/MS data prior to identification by database searching or manual interpretation. This approach significantly reduced the number of spectra requiring interpretation, decreasing the computing time required for database searching and enabling manual interpretation of unidentified spectra. Reported here are the α-amidated peptides identified from AtT-20 cells using the PAPP method.",
-				"title": "A mass spectrometry‐based method to screen for α‐amidated peptides",
-				"date": "2011/12/14",
-				"publicationTitle": "PROTEOMICS",
-				"volume": "12",
-				"pages": "173-182"
-=======
 				"abstractNote": "Amidation is a post-translational modification found at the C-terminus of ∼50% of all neuropeptide hormones. Cleavage of the Cα–N bond of a C-terminal glycine yields the α-amidated peptide in a reaction catalyzed by peptidylglycine α-amidating monooxygenase (PAM). The mass of an α-amidated peptide decreases by 58 Da relative to its precursor. The amino acid sequences of an α-amidated peptide and its precursor differ only by the C-terminal glycine meaning that the peptides exhibit similar RP-HPLC properties and tandem mass spectral (MS/MS) fragmentation patterns. Growth of cultured cells in the presence of a PAM inhibitor ensured the coexistence of α-amidated peptides and their precursors. A strategy was developed for precursor and α-amidated peptide pairing (PAPP): LC-MS/MS data of peptide extracts were scanned for peptide pairs that differed by 58 Da in mass, but had similar RP-HPLC retention times. The resulting peptide pairs were validated by checking for similar fragmentation patterns in their MS/MS data prior to identification by database searching or manual interpretation. This approach significantly reduced the number of spectra requiring interpretation, decreasing the computing time required for database searching and enabling manual interpretation of unidentified spectra. Reported here are the α-amidated peptides identified from AtT-20 cells using the PAPP method."
->>>>>>> 872f6fa7
 			}
 		]
 	},
@@ -649,16 +620,7 @@
 				"accessDate": "CURRENT_TIMESTAMP",
 				"libraryCatalog": "onlinelibrary.wiley.com",
 				"rights": "Copyright © 2012 WILEY-VCH Verlag GmbH & Co. KGaA, Weinheim",
-<<<<<<< HEAD
-				"abstractNote": "Amidation is a post-translational modification found at the C-terminus of ∼50% of all neuropeptide hormones. Cleavage of the Cα–N bond of a C-terminal glycine yields the α-amidated peptide in a reaction catalyzed by peptidylglycine α-amidating monooxygenase (PAM). The mass of an α-amidated peptide decreases by 58 Da relative to its precursor. The amino acid sequences of an α-amidated peptide and its precursor differ only by the C-terminal glycine meaning that the peptides exhibit similar RP-HPLC properties and tandem mass spectral (MS/MS) fragmentation patterns. Growth of cultured cells in the presence of a PAM inhibitor ensured the coexistence of α-amidated peptides and their precursors. A strategy was developed for precursor and α-amidated peptide pairing (PAPP): LC-MS/MS data of peptide extracts were scanned for peptide pairs that differed by 58 Da in mass, but had similar RP-HPLC retention times. The resulting peptide pairs were validated by checking for similar fragmentation patterns in their MS/MS data prior to identification by database searching or manual interpretation. This approach significantly reduced the number of spectra requiring interpretation, decreasing the computing time required for database searching and enabling manual interpretation of unidentified spectra. Reported here are the α-amidated peptides identified from AtT-20 cells using the PAPP method.",
-				"title": "A mass spectrometry‐based method to screen for α‐amidated peptides",
-				"date": "2011/12/14",
-				"publicationTitle": "PROTEOMICS",
-				"volume": "12",
-				"pages": "173-182"
-=======
 				"abstractNote": "Amidation is a post-translational modification found at the C-terminus of ∼50% of all neuropeptide hormones. Cleavage of the Cα–N bond of a C-terminal glycine yields the α-amidated peptide in a reaction catalyzed by peptidylglycine α-amidating monooxygenase (PAM). The mass of an α-amidated peptide decreases by 58 Da relative to its precursor. The amino acid sequences of an α-amidated peptide and its precursor differ only by the C-terminal glycine meaning that the peptides exhibit similar RP-HPLC properties and tandem mass spectral (MS/MS) fragmentation patterns. Growth of cultured cells in the presence of a PAM inhibitor ensured the coexistence of α-amidated peptides and their precursors. A strategy was developed for precursor and α-amidated peptide pairing (PAPP): LC-MS/MS data of peptide extracts were scanned for peptide pairs that differed by 58 Da in mass, but had similar RP-HPLC retention times. The resulting peptide pairs were validated by checking for similar fragmentation patterns in their MS/MS data prior to identification by database searching or manual interpretation. This approach significantly reduced the number of spectra requiring interpretation, decreasing the computing time required for database searching and enabling manual interpretation of unidentified spectra. Reported here are the α-amidated peptides identified from AtT-20 cells using the PAPP method."
->>>>>>> 872f6fa7
 			}
 		]
 	},
@@ -718,16 +680,7 @@
 				"accessDate": "CURRENT_TIMESTAMP",
 				"libraryCatalog": "onlinelibrary.wiley.com",
 				"rights": "Copyright © 2012 WILEY-VCH Verlag GmbH & Co. KGaA, Weinheim",
-<<<<<<< HEAD
-				"abstractNote": "Amidation is a post-translational modification found at the C-terminus of ∼50% of all neuropeptide hormones. Cleavage of the Cα–N bond of a C-terminal glycine yields the α-amidated peptide in a reaction catalyzed by peptidylglycine α-amidating monooxygenase (PAM). The mass of an α-amidated peptide decreases by 58 Da relative to its precursor. The amino acid sequences of an α-amidated peptide and its precursor differ only by the C-terminal glycine meaning that the peptides exhibit similar RP-HPLC properties and tandem mass spectral (MS/MS) fragmentation patterns. Growth of cultured cells in the presence of a PAM inhibitor ensured the coexistence of α-amidated peptides and their precursors. A strategy was developed for precursor and α-amidated peptide pairing (PAPP): LC-MS/MS data of peptide extracts were scanned for peptide pairs that differed by 58 Da in mass, but had similar RP-HPLC retention times. The resulting peptide pairs were validated by checking for similar fragmentation patterns in their MS/MS data prior to identification by database searching or manual interpretation. This approach significantly reduced the number of spectra requiring interpretation, decreasing the computing time required for database searching and enabling manual interpretation of unidentified spectra. Reported here are the α-amidated peptides identified from AtT-20 cells using the PAPP method.",
-				"title": "A mass spectrometry‐based method to screen for α‐amidated peptides",
-				"date": "2011/12/14",
-				"publicationTitle": "PROTEOMICS",
-				"volume": "12",
-				"pages": "173-182"
-=======
 				"abstractNote": "Amidation is a post-translational modification found at the C-terminus of ∼50% of all neuropeptide hormones. Cleavage of the Cα–N bond of a C-terminal glycine yields the α-amidated peptide in a reaction catalyzed by peptidylglycine α-amidating monooxygenase (PAM). The mass of an α-amidated peptide decreases by 58 Da relative to its precursor. The amino acid sequences of an α-amidated peptide and its precursor differ only by the C-terminal glycine meaning that the peptides exhibit similar RP-HPLC properties and tandem mass spectral (MS/MS) fragmentation patterns. Growth of cultured cells in the presence of a PAM inhibitor ensured the coexistence of α-amidated peptides and their precursors. A strategy was developed for precursor and α-amidated peptide pairing (PAPP): LC-MS/MS data of peptide extracts were scanned for peptide pairs that differed by 58 Da in mass, but had similar RP-HPLC retention times. The resulting peptide pairs were validated by checking for similar fragmentation patterns in their MS/MS data prior to identification by database searching or manual interpretation. This approach significantly reduced the number of spectra requiring interpretation, decreasing the computing time required for database searching and enabling manual interpretation of unidentified spectra. Reported here are the α-amidated peptides identified from AtT-20 cells using the PAPP method."
->>>>>>> 872f6fa7
 			}
 		]
 	},
@@ -787,16 +740,7 @@
 				"accessDate": "CURRENT_TIMESTAMP",
 				"libraryCatalog": "onlinelibrary.wiley.com",
 				"rights": "Copyright © 2012 WILEY-VCH Verlag GmbH & Co. KGaA, Weinheim",
-<<<<<<< HEAD
-				"abstractNote": "Amidation is a post-translational modification found at the C-terminus of ∼50% of all neuropeptide hormones. Cleavage of the Cα–N bond of a C-terminal glycine yields the α-amidated peptide in a reaction catalyzed by peptidylglycine α-amidating monooxygenase (PAM). The mass of an α-amidated peptide decreases by 58 Da relative to its precursor. The amino acid sequences of an α-amidated peptide and its precursor differ only by the C-terminal glycine meaning that the peptides exhibit similar RP-HPLC properties and tandem mass spectral (MS/MS) fragmentation patterns. Growth of cultured cells in the presence of a PAM inhibitor ensured the coexistence of α-amidated peptides and their precursors. A strategy was developed for precursor and α-amidated peptide pairing (PAPP): LC-MS/MS data of peptide extracts were scanned for peptide pairs that differed by 58 Da in mass, but had similar RP-HPLC retention times. The resulting peptide pairs were validated by checking for similar fragmentation patterns in their MS/MS data prior to identification by database searching or manual interpretation. This approach significantly reduced the number of spectra requiring interpretation, decreasing the computing time required for database searching and enabling manual interpretation of unidentified spectra. Reported here are the α-amidated peptides identified from AtT-20 cells using the PAPP method.",
-				"title": "A mass spectrometry‐based method to screen for α‐amidated peptides",
-				"date": "2011/12/14",
-				"publicationTitle": "PROTEOMICS",
-				"volume": "12",
-				"pages": "173-182"
-=======
 				"abstractNote": "Amidation is a post-translational modification found at the C-terminus of ∼50% of all neuropeptide hormones. Cleavage of the Cα–N bond of a C-terminal glycine yields the α-amidated peptide in a reaction catalyzed by peptidylglycine α-amidating monooxygenase (PAM). The mass of an α-amidated peptide decreases by 58 Da relative to its precursor. The amino acid sequences of an α-amidated peptide and its precursor differ only by the C-terminal glycine meaning that the peptides exhibit similar RP-HPLC properties and tandem mass spectral (MS/MS) fragmentation patterns. Growth of cultured cells in the presence of a PAM inhibitor ensured the coexistence of α-amidated peptides and their precursors. A strategy was developed for precursor and α-amidated peptide pairing (PAPP): LC-MS/MS data of peptide extracts were scanned for peptide pairs that differed by 58 Da in mass, but had similar RP-HPLC retention times. The resulting peptide pairs were validated by checking for similar fragmentation patterns in their MS/MS data prior to identification by database searching or manual interpretation. This approach significantly reduced the number of spectra requiring interpretation, decreasing the computing time required for database searching and enabling manual interpretation of unidentified spectra. Reported here are the α-amidated peptides identified from AtT-20 cells using the PAPP method."
->>>>>>> 872f6fa7
 			}
 		]
 	},
@@ -833,15 +777,11 @@
 						"title": "Snapshot"
 					}
 				],
-<<<<<<< HEAD
-				"bookTitle": "Klinisch-toxikologische Analytik: Verfahren, Befunde, Interpretation",
-=======
 				"itemID": "http://onlinelibrary.wiley.com/doi/10.1002/3527603018.ch17/summary",
 				"title": "β‐Rezeptorenblocker",
 				"date": "2005/01/28",
 				"bookTitle": "Klinisch-toxikologische Analytik: Verfahren, Befunde, Interpretation",
 				"publisher": "Wiley‐VCH Verlag GmbH & Co. KGaA",
->>>>>>> 872f6fa7
 				"ISBN": "9783527603015",
 				"DOI": "10.1002/3527603018.ch17",
 				"language": "de",
@@ -850,15 +790,7 @@
 				"accessDate": "CURRENT_TIMESTAMP",
 				"libraryCatalog": "onlinelibrary.wiley.com",
 				"rights": "Copyright © 2002 Wiley-VCH Verlag GmbH",
-<<<<<<< HEAD
-				"abstractNote": "Immunoassay\nHochleistungsflüssigkeitschromatographie (HPLC)\nGaschromatographie\nMedizinische Beurteilung und klinische Interpretation\nLiteratur",
-				"title": "β‐Rezeptorenblocker",
-				"date": "2005/01/28",
-				"publisher": "Wiley‐VCH Verlag GmbH & Co. KGaA",
-				"pages": "365-370"
-=======
 				"abstractNote": "Immunoassay\nHochleistungsflüssigkeitschromatographie (HPLC)\nGaschromatographie\nMedizinische Beurteilung und klinische Interpretation\nLiteratur"
->>>>>>> 872f6fa7
 			}
 		]
 	},
@@ -907,16 +839,7 @@
 				"accessDate": "CURRENT_TIMESTAMP",
 				"libraryCatalog": "onlinelibrary.wiley.com",
 				"rights": "Published 2011. This article is a U.S. Government work and is in the public domain in the USA.",
-<<<<<<< HEAD
-				"abstractNote": "The possibility of using private military and security companies to bolster the capacity to undertake intervention for human rights purposes (humanitarian intervention and peacekeeping) has been increasingly debated. The focus of such discussions has, however, largely been on practical issues and the contingent problems posed by private force. By contrast, this article considers the principled case for privatising humanitarian intervention. It focuses on two central issues. First, does outsourcing humanitarian intervention to private military and security companies pose some fundamental, deeper problems in this context, such as an abdication of a state's duties? Second, on the other hand, is there a case for preferring these firms to other, state-based agents of humanitarian intervention? For instance, given a state's duties to their own military personnel, should the use of private military and security contractors be preferred to regular soldiers for humanitarian intervention?",
-				"title": "The Principled Case for Employing Private Military and Security Companies in Interventions for Human Rights Purposes",
-				"date": "2011/12/16",
-				"publicationTitle": "Journal of Applied Philosophy",
-				"volume": "29",
-				"pages": "1-18"
-=======
 				"abstractNote": "The possibility of using private military and security companies to bolster the capacity to undertake intervention for human rights purposes (humanitarian intervention and peacekeeping) has been increasingly debated. The focus of such discussions has, however, largely been on practical issues and the contingent problems posed by private force. By contrast, this article considers the principled case for privatising humanitarian intervention. It focuses on two central issues. First, does outsourcing humanitarian intervention to private military and security companies pose some fundamental, deeper problems in this context, such as an abdication of a state's duties? Second, on the other hand, is there a case for preferring these firms to other, state-based agents of humanitarian intervention? For instance, given a state's duties to their own military personnel, should the use of private military and security contractors be preferred to regular soldiers for humanitarian intervention?"
->>>>>>> 872f6fa7
 			}
 		]
 	}
