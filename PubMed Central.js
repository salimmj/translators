{
	"translatorID": "27ee5b2c-2a5a-4afc-a0aa-d386642d4eed",
	"label": "PubMed Central",
	"creator": "Michael Berkowitz and Rintze Zelle",
	"target": "https?://[^/]*.nih.gov/",
	"minVersion": "2.1.9",
	"maxVersion": "",
	"priority": 100,
	"inRepository": true,
	"translatorType": 4,
	"browserSupport": "g",
	"lastUpdated": "2011-11-16 14:33:05"
}

function detectWeb(doc, url) {
	var namespace = doc.documentElement.namespaceURI;
	var nsResolver = namespace ? function(prefix) {
		if (prefix == 'x') return namespace; else return null;
	} : null;
	
	try {var pmid = url.match(/ncbi\.nlm\.nih\.gov\/pmc\/articles\/PMC([\d]+)/)[1];} catch (e) {}
	if (pmid) {
		return "journalArticle";
	}
	
	var uids = doc.evaluate('//div[@class="rprt"]//dl[@class="rprtid"]/dd', doc, nsResolver, XPathResult.ANY_TYPE, null);
	if(uids.iterateNext()) {
		if (uids.iterateNext()){
			return "multiple";
		}
		return "journalArticle";
	}
}

function lookupPMCIDs(ids, doc, pdfLink) {
	Zotero.wait();
	var newUri = "http://eutils.ncbi.nlm.nih.gov/entrez/eutils/efetch.fcgi?db=pmc&retmode=xml&id=" + ids.join(",");
	Zotero.debug(newUri);
	Zotero.Utilities.HTTP.doGet(newUri, function (text) {
		text = text.replace(/(<[^!>][^>]*>)/g, function replacer(str, p1, p2, offset, s) {
			return str.replace(/-/gm, "");
		}); //Strip hyphens from element names, attribute names and attribute values
		text = text.replace(/(<[^!>][^>]*>)/g, function replacer(str, p1, p2, offset, s) {
			return str.replace(/:/gm, "");
		}); //Strip colons from element names, attribute names and attribute values
		text = text.replace(/<xref[^<\/]*<\/xref>/g, ""); //Strip xref cross reference from e.g. title
		text = Zotero.Utilities.trim(text);
		
		var parser = new DOMParser();
		var doc = parser.parseFromString(text, "text/xml");

		var articles = ZU.xpath(doc, '/pmcarticleset/article');

		for(var i in articles) {
			var newItem = new Zotero.Item("journalArticle");
			
			var journal = ZU.xpath(articles[i], 'front/journalmeta');

			newItem.journalAbbreviation = ZU.xpathText(journal, 'journalid[@journalidtype="nlmta"]');
			
			var journalTitle;
			if ((journalTitle = ZU.xpathText(journal, 'journaltitlegroup/journaltitle'))) {
				newItem.publicationTitle = journalTitle;
			} else if ((journalTitle = ZU.xpathText(journal, 'journaltitle'))) {
				newItem.publicationTitle = journalTitle;
			}

			var issn;
			if ((issn = ZU.xpathText(journal, 'issn[@pubtype="ppub"]'))) {
				newItem.ISSN = issn;
			} else if ((issn = ZU.xpathText(journal, 'issn[@pubtype="epub"]'))) {
				newItem.ISSN = issn;
			}

			var article = ZU.xpath(articles[i], 'front/articlemeta');

			var abstract;
			if ((abstract = ZU.xpathText(article, 'abstract/p'))) {
				newItem.abstractNote = abstract;
			} else {
				var abstractSections = ZU.xpath(article, 'abstract/sec');
				var abstract = [];
				for (var j in abstractSections) {
					abstract.push(ZU.xpathText(abstractSections[j], 'title') + "\n" + ZU.xpathText(abstractSections[j], 'p'));
				}
				newItem.abstractNote = abstract.join("\n\n");
			}

			newItem.DOI = ZU.xpathText(article, 'articleid[@pubidtype="doi"]');
			
			newItem.extra = "PMID: " + ZU.xpathText(article, 'articleid[@pubidtype="pmid"]') + "\n";
			newItem.extra = newItem.extra + "PMCID: " + ids[i];

			newItem.title = ZU.trim(ZU.xpathText(article, 'titlegroup/articletitle'));
			
			newItem.volume = ZU.xpathText(article, 'volume');
			newItem.issue = ZU.xpathText(article, 'issue');

			var lastPage = ZU.xpathText(article, 'lpage');
			var firstPage = ZU.xpathText(article, 'fpage');
			if (firstPage && lastPage && (firstPage != lastPage)) {
				newItem.pages = firstPage + "-" + lastPage;
			} else if (firstPage) {
				newItem.pages = firstPage;
			}

			var pubDate = ZU.xpath(article, 'pubdate[@pubtype="ppub"]');
			if (!pubDate.length) {
				pubDate = ZU.xpath(article, 'pubdate[@pubtype="epub"]');
			}
			if (pubDate) {
				if (ZU.xpathText(pubDate, 'day')) {
					newItem.date = ZU.xpathText(pubDate, 'year') + "-" + ZU.xpathText(pubDate, 'month') + "-" + ZU.xpathText(pubDate, 'day');
				} else if (ZU.xpathText(pubDate, 'month')) {
					newItem.date = ZU.xpathText(pubDate, 'year') + "-" + ZU.xpathText(pubDate, 'month');
				} else if (ZU.xpathText(pubDate, 'year')) {
					newItem.date = ZU.xpathText(pubDate, 'year');
				}
			}

			var contributors = ZU.xpath(article, 'contribgroup/contrib');
			if (contributors) {
				var authors = ZU.xpath(article, 'contribgroup/contrib[@contribtype="author"]');
				for (var j in authors) {
					var lastName = ZU.xpathText(authors[j], 'name/surname');
					var firstName = ZU.xpathText(authors[j], 'name/givennames');
					if (firstName || lastName) {
						newItem.creators.push({
							lastName: lastName,
							firstName: firstName
						});
					}
				}
			}

			var linkurl = "http://www.ncbi.nlm.nih.gov/pmc/articles/PMC" + ids[i] + "/";
			newItem.attachments = [{
				url: linkurl,
				title: "PubMed Central Link",
				mimeType: "text/html",
				snapshot: false
			}];
			
			if (ZU.xpathText(article, 'selfuri/@xlinktitle') == "pdf") {
				var pdfFileName = ZU.xpathText(article, 'selfuri/@xlinkhref');
			} else if (pdfLink) {
				var pdfFileName = pdfLink;
			}
			if (pdfFileName) {
				var pdfURL = "http://www.ncbi.nlm.nih.gov/pmc/articles/PMC" + ids[i] + "/pdf/" + pdfFileName;
				newItem.attachments.push({
				title:"PubMed Central Full Text PDF",
				mimeType:"application/pdf",
				url:pdfURL
				});
			}

			newItem.complete();
		}

		Zotero.done();
	});
}



function doWeb(doc, url) {
	var namespace = doc.documentElement.namespaceURI;
	var nsResolver = namespace ?
	function (prefix) {
		if (prefix == 'x') return namespace;
		else return null;
	} : null;

	var ids = new Array();
	var pmcid;
	var pdfLink;
	var resultsCount = 0;
	try {
		pmcid = url.match(/ncbi\.nlm\.nih\.gov\/pmc\/articles\/PMC([\d]+)/)[1];
	} catch(e) {}
	if (pmcid) {
		try {
			var formatLinks = doc.evaluate('//td[@class="format-menu"]//a/@href', doc, nsResolver, XPathResult.ANY_TYPE, null);
			while (formatLink = formatLinks.iterateNext().textContent) {
				if(pdfLink = formatLink.match(/\/pdf\/([^\/]*\.pdf$)/)) {
					pdfLink = pdfLink[1];
				}
			}
		} catch (e) {}
		ids.push(pmcid);
		lookupPMCIDs(ids, doc, pdfLink);
	} else {
		var pmcids = doc.evaluate('//div[@class="rprt"]//dl[@class="rprtid"]/dd', doc, nsResolver, XPathResult.ANY_TYPE, null);
		var titles = doc.evaluate('//div[@class="rprt"]//div[@class="title"]', doc, nsResolver, XPathResult.ANY_TYPE, null);
		var title;
		while (pmcid = pmcids.iterateNext()) {
			title = titles.iterateNext();
			ids[pmcid.textContent.match(/PMC([\d]+)/)[1]] = title.textContent;
			resultsCount = resultsCount + 1;
		}
<<<<<<< HEAD
		// Don't display selectItems when there's only one
		// The actual PMCID is the array key
		if (resultsCount == 1) {
			for (var i in ids) {
				lookupPMCIDs(i, doc);
				break;
			}
			return true;
		}
		
		
		Zotero.selectItems(ids, function (ids) {
			if (!ids) {
				return true;
			}
			var pmcids = new Array();
			for (var i in ids) {
				pmcids.push(i);
			}
			lookupPMCIDs(pmcids, doc);
		});
	}
}

/** BEGIN TEST CASES **/
var testCases = [
	{
		"type": "web",
		"url": "http://www.ncbi.nlm.nih.gov/pmc/articles/PMC2377243/?tool=pmcentrez",
		"items": [
			{
				"itemType": "journalArticle",
				"creators": [
					{
						"lastName": "Aoki",
						"firstName": "Takuya"
					},
					{
						"lastName": "Yamasawa",
						"firstName": "Fumihiro"
					},
					{
						"lastName": "Kawashiro",
						"firstName": "Takeo"
					},
					{
						"lastName": "Shibata",
						"firstName": "Tetsuichi"
					},
					{
						"lastName": "Ishizaka",
						"firstName": "Akitoshi"
					},
					{
						"lastName": "Urano",
						"firstName": "Tetsuya"
					},
					{
						"lastName": "Okada",
						"firstName": "Yasumasa"
					}
				],
				"notes": [],
				"tags": [],
				"seeAlso": [],
				"attachments": [
					{
						"url": "http://www.ncbi.nlm.nih.gov/pmc/articles/PMC2377243/",
						"title": "PubMed Central Link",
						"mimeType": "text/html",
						"snapshot": false
					}
				],
				"journalAbbreviation": "Respir Res",
				"publicationTitle": "Respiratory Research",
				"ISSN": "1465-9921",
				"DOI": "10.1186/1465-9921-9-37",
				"extra": "PMID: 18439301\nPMCID: 2377243",
				"title": "Effects of long-term low-dose oxygen supplementation on the epithelial function, collagen metabolism and interstitial fibrogenesis in the guinea pig lung",
				"volume": "9",
				"issue": "1",
				"pages": "37-37",
				"date": "2008",
				"libraryCatalog": "PubMed Central"
			}
		]
	}
=======
		if (resultsCount > 1) {
			Zotero.selectItems(ids, function(ids) {
				if (!ids) {
					return true;
				}
				var pmcids = new Array();
				for (var i in ids) {
					pmcids.push(i);
				}
				lookupPMCIDs(pmcids, doc);
			});
		}
	}
}/** BEGIN TEST CASES **/
var testCases = [
	{
		"type": "web",
		"url": "http://www.ncbi.nlm.nih.gov/pmc/articles/PMC2377243/?tool=pmcentrez",
		"items": [
			{
				"itemType": "journalArticle",
				"creators": [
					{
						"lastName": "Aoki",
						"firstName": "Takuya"
					},
					{
						"lastName": "Yamasawa",
						"firstName": "Fumihiro"
					},
					{
						"lastName": "Kawashiro",
						"firstName": "Takeo"
					},
					{
						"lastName": "Shibata",
						"firstName": "Tetsuichi"
					},
					{
						"lastName": "Ishizaka",
						"firstName": "Akitoshi"
					},
					{
						"lastName": "Urano",
						"firstName": "Tetsuya"
					},
					{
						"lastName": "Okada",
						"firstName": "Yasumasa"
					}
				],
				"notes": [],
				"tags": [],
				"seeAlso": [],
				"attachments": [
					{
						"url": "http://www.ncbi.nlm.nih.gov/pmc/articles/PMC2377243/",
						"title": "PubMed Central Link",
						"mimeType": "text/html",
						"snapshot": false
					}
				],
				"journalAbbreviation": "Respir Res",
				"publicationTitle": "Respiratory Research",
				"ISSN": "1465-9921",
				"DOI": "10.1186/1465-9921-9-37",
				"extra": "PMID: 18439301\nPMCID: 2377243",
				"title": "Effects of long-term low-dose oxygen supplementation on the epithelial function, collagen metabolism and interstitial fibrogenesis in the guinea pig lung",
				"volume": "9",
				"issue": "1",
				"pages": "37-37",
				"date": "2008",
				"libraryCatalog": "PubMed Central"
			}
		]
	}
>>>>>>> aa8ae01f
]
/** END TEST CASES **/<|MERGE_RESOLUTION|>--- conflicted
+++ resolved
@@ -199,7 +199,6 @@
 			ids[pmcid.textContent.match(/PMC([\d]+)/)[1]] = title.textContent;
 			resultsCount = resultsCount + 1;
 		}
-<<<<<<< HEAD
 		// Don't display selectItems when there's only one
 		// The actual PMCID is the array key
 		if (resultsCount == 1) {
@@ -287,83 +286,5 @@
 			}
 		]
 	}
-=======
-		if (resultsCount > 1) {
-			Zotero.selectItems(ids, function(ids) {
-				if (!ids) {
-					return true;
-				}
-				var pmcids = new Array();
-				for (var i in ids) {
-					pmcids.push(i);
-				}
-				lookupPMCIDs(pmcids, doc);
-			});
-		}
-	}
-}/** BEGIN TEST CASES **/
-var testCases = [
-	{
-		"type": "web",
-		"url": "http://www.ncbi.nlm.nih.gov/pmc/articles/PMC2377243/?tool=pmcentrez",
-		"items": [
-			{
-				"itemType": "journalArticle",
-				"creators": [
-					{
-						"lastName": "Aoki",
-						"firstName": "Takuya"
-					},
-					{
-						"lastName": "Yamasawa",
-						"firstName": "Fumihiro"
-					},
-					{
-						"lastName": "Kawashiro",
-						"firstName": "Takeo"
-					},
-					{
-						"lastName": "Shibata",
-						"firstName": "Tetsuichi"
-					},
-					{
-						"lastName": "Ishizaka",
-						"firstName": "Akitoshi"
-					},
-					{
-						"lastName": "Urano",
-						"firstName": "Tetsuya"
-					},
-					{
-						"lastName": "Okada",
-						"firstName": "Yasumasa"
-					}
-				],
-				"notes": [],
-				"tags": [],
-				"seeAlso": [],
-				"attachments": [
-					{
-						"url": "http://www.ncbi.nlm.nih.gov/pmc/articles/PMC2377243/",
-						"title": "PubMed Central Link",
-						"mimeType": "text/html",
-						"snapshot": false
-					}
-				],
-				"journalAbbreviation": "Respir Res",
-				"publicationTitle": "Respiratory Research",
-				"ISSN": "1465-9921",
-				"DOI": "10.1186/1465-9921-9-37",
-				"extra": "PMID: 18439301\nPMCID: 2377243",
-				"title": "Effects of long-term low-dose oxygen supplementation on the epithelial function, collagen metabolism and interstitial fibrogenesis in the guinea pig lung",
-				"volume": "9",
-				"issue": "1",
-				"pages": "37-37",
-				"date": "2008",
-				"libraryCatalog": "PubMed Central"
-			}
-		]
-	}
->>>>>>> aa8ae01f
 ]
 /** END TEST CASES **/