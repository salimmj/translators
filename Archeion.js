--- conflicted
+++ resolved
@@ -8,13 +8,8 @@
 	"priority": 100,
 	"inRepository": true,
 	"translatorType": 4,
-<<<<<<< HEAD
 	"browserSupport": "gcsib",
-	"lastUpdated": "2012-05-16 02:56:09"
-=======
-	"browserSupport": "gcs",
 	"lastUpdated": "2012-05-16 09:18:57"
->>>>>>> 9eb9b9d4
 }
 
 /*
