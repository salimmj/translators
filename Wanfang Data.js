{
	"translatorID": "eb876bd2-644c-458e-8d05-bf54b10176f3",
	"label": "Wanfang Data",
	"creator": "Ace Strong <acestrong@gmail.com>",
	"target": "^https?://[ds]\\.(?:g\\.)?wanfangdata\\.com\\.cn",
	"minVersion": "2.0rc1",
	"maxVersion": "",
	"priority": 100,
	"inRepository": true,
	"translatorType": 4,
<<<<<<< HEAD
	"browserSupport": "gc",
	"lastUpdated": "2012-03-03 23:37:38"
=======
	"browserSupport": "gcs",
	"lastUpdated": "2012-03-01 02:45:25"
>>>>>>> c73d61ec
}

/*
   Wanfang Data Translator
   Copyright (C) 2010 TAO Cheng, acestrong@gmail.com

   This program is free software: you can redistribute it and/or modify
   it under the terms of the GNU General Public License as published by
   the Free Software Foundation, either version 3 of the License, or
   (at your option) any later version.

   This program is distributed in the hope that it will be useful,
   but WITHOUT ANY WARRANTY; without even the implied warranty of
   MERCHANTABILITY or FITNESS FOR A PARTICULAR PURPOSE.  See the
   GNU General Public License for more details.

   You should have received a copy of the GNU General Public License
   along with this program.  If not, see <http://www.gnu.org/licenses/>.
*/

// #######################
// ##### Sample URLs #####
// #######################

/*
 * The starting point for an search is the URL below.
 * In testing, I tried the following:
 *
 *   - A search listing of journals
 *   - A search listing of thesis
 *   - A search listing of conference papers
 *   - A search listing of foreign literatures(for chinese)
 *   - A journal paper page
 *   - A thesis page
 *   - A conference paper page
 *   - A foreign literature page
 */
// http://g.wanfangdata.com.cn/Default.aspx


// #################################
// #### Local utility functions ####
// #################################

//sets the rs cookie value to the provided ID and returns the old value
function setCookie(doc, rsId) {
	if(!rsId) return null;

	var matches = doc.cookie.match(/(?:$|; )rs=([^;]*)/);
	var oldCookie = matches ? unescape(matches[1]) : null;

	var domain = escape('wanfangdata.com.cn');
	var id = escape( rsId );

	doc.cookie = 'rs=' + id + ';domain=' + domain;

	return oldCookie;
}

function detectCode(url) {
	var pattern = /[ds]\.(?:g\.)?wanfangdata\.com\.cn\/([A-Za-z]*?)_/;
	if (pattern.test(url)) {
		var code = pattern.exec(url)[1];
		return code;
	}
	return null;
}

function detectType(code) {
	if (code == "Periodical" ||
		code == "OAPaper") {
		return "journalArticle";
	} else if (code == "Thesis") {
		return "thesis";
	} else if (code == "Conference") {
		return "conferencePaper";
	} else if (code == "NSTLHY") {
		return "conferencePaper";
	} else if (code == "NSTLQK") {
		return "journalArticle";
	} else {
		return false;
	}
}

// #############################
// ##### Scraper functions #####
// #############################

function scrape(doc, id) {
	id = '|' + id + '|';
	var oldCookie = setCookie(doc, id);

	var exportUrl = 'http://s.wanfangdata.com.cn/Export/Export.aspx?scheme=EndNote';

	ZU.doGet(exportUrl, function(text) {
		var matches = text.match(/<div\s+id=["']export_container["']>((?:.|[\r\n])+?)<\/div>/i);
		if(!matches) return false;

		text = ZU.cleanTags( matches[1].replace(/[\r\n]/g,'') );

		var translator = Zotero.loadTranslator('import');
		translator.setTranslator('881f60f2-0802-411a-9228-ce5f47b64c7d');
		translator.setString(text);
		translator.setHandler('itemDone', function(obj, item) {
			//author first and last names are mixed up
			for(var i=0, n=item.creators.length; i<n; i++) {
				if(!item.creators[i].firstName) continue;
				var first = item.creators[i].lastName;
				item.creators[i].lastName = item.creators[i].firstName;
				item.creators[i].firstName = first;
			}

			//type is actually DOI
			if(item.type) {
				item.DOI = item.type;
				delete item.type;
			}

			//tags are messed up
			item.tags = [];

			item.complete();
		});

		translator.setHandler('done', function(obj, item) {
			setCookie(doc, oldCookie);
		});

		translator.translate();
	});
}

// #########################
// ##### API functions #####
// #########################

function detectWeb(doc, url) {
	if (url.toLowerCase().indexOf('paper.aspx') != -1) {
		return "multiple";
	}
	
	pattern = /[ds]\.(?:g\.)?wanfangdata\.com\.cn/;
	if (pattern.test(url)) {
		var code = detectCode(url);
		return detectType(code);
	}

	return false;
}

function doWeb(doc, url) {
	if (detectWeb(doc, url) == "multiple") {
		// search page
		var items = new Array();

		lis = ZU.xpath(doc, '//li[contains(@class,"title_li")]');

		var li, link, title;
		for(var i=0, n=lis.length; i<n; i++) {
			var a = lis[i].getElementsByTagName("a")[1];
			title = ZU.trimInternal( ZU.cleanTags(a.textContent) );
			link = a.getAttribute("href").match(/\/([^\/]+)\.aspx/)[1];
			if (link) {
				items[link] = title;
			}
		}

		Zotero.selectItems(items, function(selectedItems) {
			if (!selectedItems) return true;
		
			var urls = new Array();
			for(var i in selectedItems) {
				urls.push(i);
			}

			var ids = '|' + urls.join('|') + '|';
			scrape(doc, ids);
		});
	} else {
		var id = ZU.xpathText(doc, '//form[@id="aspnetForm"]/@action')
			.match(/(?:\?|&)ID=([^&]+)/)[1];
		scrape(doc, id);
	}
}
/** BEGIN TEST CASES **/
var testCases = [
	{
		"type": "web",
		"url": "http://d.wanfangdata.com.cn/Periodical_xdqb200902027.aspx",
		"items": [
			{
				"itemType": "journalArticle",
				"creators": [
					{
						"firstName": "",
						"lastName": "余敏",
						"creatorType": "author"
					},
					{
						"firstName": "",
						"lastName": "朱江",
						"creatorType": "author"
					},
					{
						"firstName": "",
						"lastName": "丁照蕾",
						"creatorType": "author"
					}
				],
				"notes": [],
				"tags": [],
				"seeAlso": [],
				"attachments": [],
				"extra": "undefined\nYu Min\nZhu Jiang\nDing Zhaolei",
				"title": "參考文獻管理工具研究",
				"publicationTitle": "JOURNAL OF MODERN INFORMATION",
				"date": "2009",
				"issue": "2",
				"volume": "29",
				"pages": "6",
				"abstractNote": "介紹了參考文獻管理的基本方法,對參考文獻管理工具的主要功能進行了對比,最后分析了參考文獻管理的趨勢.",
				"url": "http://d.wanfangdata.com.cn/Periodical_xdqb200902027.aspx",
				"archiveLocation": "北京萬方數據股份有限公司",
				"libraryCatalog": "Wanfang Data",
				"accessDate": "CURRENT_TIMESTAMP"
			}
		]
	},
	{
		"type": "web",
		"url": "http://d.wanfangdata.com.cn/NSTLQK_NSTL_QKJJ0216348353.aspx",
		"items": [
			{
				"itemType": "journalArticle",
				"creators": [
					{
						"firstName": "JT",
						"lastName": "Coar",
						"creatorType": "author"
					},
					{
						"firstName": "JP",
						"lastName": "Sewell",
						"creatorType": "author"
					}
				],
				"notes": [],
				"tags": [],
				"seeAlso": [],
				"attachments": [],
				"title": "Zotero: harnessing the power of a personal bibliographic manager.",
				"publicationTitle": "Nurse educator",
				"date": "2010",
				"issue": "5",
				"volume": "35",
				"pages": "3",
				"abstractNote": "Zotero is a powerful free personal bibliographic manager (PBM) for writers. Use of a PBM allows the writer to focus on content, rather than the tedious details of formatting citations and references. Zotero 2.0 (http://www.zotero.org) has new features including the ability to synchronize citations with the off-site Zotero server and the ability to collaborate and share with others. An overview on how to use the software and discussion about the strengths and limitations are included.",
				"url": "http://d.wanfangdata.com.cn/NSTLQK_NSTL_QKJJ0216348353.aspx",
				"archiveLocation": "北京萬方數據股份有限公司",
				"DOI": "10.1038/nsmb727",
				"libraryCatalog": "Wanfang Data",
				"accessDate": "CURRENT_TIMESTAMP",
				"shortTitle": "Zotero"
			}
		]
	},
	{
		"type": "web",
		"url": "http://s.wanfangdata.com.cn/Paper.aspx?q=zotero+DBID%3A%28NSTL_QK+OR+NSTL_HY%29&f=d.top",
		"items": "multiple"
	}
]
/** END TEST CASES **/<|MERGE_RESOLUTION|>--- conflicted
+++ resolved
@@ -8,13 +8,8 @@
 	"priority": 100,
 	"inRepository": true,
 	"translatorType": 4,
-<<<<<<< HEAD
-	"browserSupport": "gc",
-	"lastUpdated": "2012-03-03 23:37:38"
-=======
 	"browserSupport": "gcs",
 	"lastUpdated": "2012-03-01 02:45:25"
->>>>>>> c73d61ec
 }
 
 /*
