--- conflicted
+++ resolved
@@ -9,11 +9,7 @@
 	"inRepository": true,
 	"translatorType": 4,
 	"browserSupport": "g",
-<<<<<<< HEAD
-	"lastUpdated": "2011-12-03 00:04:20"
-=======
 	"lastUpdated": "2011-12-03 11:43:35"
->>>>>>> dc58ad9d
 }
 
 function detectWeb(doc, url) {
@@ -73,17 +69,10 @@
 			}
 		}
 		Zotero.selectItems(items, function(items) {
-<<<<<<< HEAD
-			if(!items) return true;
-			for(var i in items) {
-				photo_ids.push(i);
-			}
-=======
 			if(!items) {
 				return true;
 			}
 			fetchForIds(items);
->>>>>>> dc58ad9d
 		});
 	}
 }
@@ -103,13 +92,6 @@
 
 	// We first fetch the items, then their attachments
 	Zotero.Utilities.HTTP.doGet(uris, function(text) {
-<<<<<<< HEAD
-		var parser = new DOMParser();
-		var doc = parser.parseFromString(text, "text/xml");
-
-		var newItem = new Zotero.Item("artwork");
-		
-=======
 		toComplete.push(parseResponse(text, parser));
 	}, function() {
 		ZU.doGet(atts, function (text) {
@@ -129,7 +111,6 @@
 
 		var newItem = new Zotero.Item("artwork");
 
->>>>>>> dc58ad9d
 		var title;
 		if ((title = ZU.xpathText(doc, '//photo/title'))) {
 			title = ZU.trimInternal(title);
@@ -159,25 +140,9 @@
 		if ((description = ZU.xpathText(doc, '//photo/description'))) {
 			newItem.abstractNote = description;
 		}
-<<<<<<< HEAD
-		
-		// get attachment code
-		var uri = "http://api.flickr.com/services/rest/?method=flickr.photos.getSizes&api_key="+key+"&photo_id="+photo_id;
-		Zotero.Utilities.HTTP.doGet(uri, function(text) {
-			var parser = new DOMParser();
-			var doc = parser.parseFromString(text, "text/xml");
-			var attachmentUri = ZU.xpathText(doc, '//size[last()]/@source');
-			newItem.attachments = [{title:title, url:attachmentUri}];
-			newItem.complete();
-		}, function(){Zotero.done();});	
-	});
-	Zotero.wait();
-}/** BEGIN TEST CASES **/
-=======
 		return newItem;
 }
 /** BEGIN TEST CASES **/
->>>>>>> dc58ad9d
 var testCases = [
 	{
 		"type": "web",
