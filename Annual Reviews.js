--- conflicted
+++ resolved
@@ -8,13 +8,8 @@
 	"priority": 200,
 	"inRepository": true,
 	"translatorType": 4,
-<<<<<<< HEAD
-	"browserSupport": "gcsib",
+	"browserSupport": "gcsibv",
 	"lastUpdated": "2012-05-13 22:55:57"
-=======
-	"browserSupport": "gcsibv",
-	"lastUpdated": "2012-05-12 23:59:00"
->>>>>>> 872f6fa7
 }
 
 /**
