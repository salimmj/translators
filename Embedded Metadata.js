--- conflicted
+++ resolved
@@ -9,11 +9,7 @@
 	"inRepository": true,
 	"translatorType": 4,
 	"browserSupport": "gcs",
-<<<<<<< HEAD
-	"lastUpdated": "2012-03-01 08:29:52"
-=======
 	"lastUpdated": "2012-03-03 19:29:30"
->>>>>>> 8349d5b7
 }
 
 /*
@@ -109,18 +105,6 @@
 	}
 }
 
-<<<<<<< HEAD
-function fieldIsValidForType(field, type) {
-	var ignoreList = ['itemType', 'creators', 'notes', 'tags', 
-			'seeAlso', 'attachments', 'complete'];
-	if(ignoreList.indexOf(field) != -1) return true;
-
-	try {
-		return ZU.fieldIsValidForType(field, type);
-	} catch(e) {
-		return false;
-	}
-=======
 function processFields(doc, item, fieldMap) {
 	for(var metaName in fieldMap) {
 		var zoteroName = fieldMap[metaName];
@@ -138,7 +122,6 @@
 	}
 
 	addHighwireMetadata(doc, newItem);
->>>>>>> 8349d5b7
 }
 
 function detectWeb(doc, url) {
@@ -330,14 +313,6 @@
 	newItem.accessDate = 'CURRENT_TIMESTAMP';
 
 	newItem.libraryCatalog = doc.location.host;
-
-	//clean up item
-	for(var field in newItem) {
-		if(!fieldIsValidForType(field, _itemType)) {
-			delete newItem[field];
-		}
-	}
-
 	newItem.complete();
 }
 
