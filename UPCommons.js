--- conflicted
+++ resolved
@@ -8,13 +8,8 @@
 	"priority": 100,
 	"inRepository": true,
 	"translatorType": 4,
-<<<<<<< HEAD
 	"browserSupport": "gcsibv",
-	"lastUpdated": "2012-05-16 23:48:05"
-=======
-	"browserSupport": "g",
-	"lastUpdated": "2012-05-16 09:18:07"
->>>>>>> 9eb9b9d4
+	"lastUpdated": "2012-05-25 03:51:40"
 }
 
 function detectWeb(doc, url) {
